//! This module contains the code that splits and persist chunks

use super::{
    error::{ChunksNotContiguous, ChunksNotInPartition, EmptyChunks},
    LockableCatalogChunk, LockableCatalogPartition, Result,
};
use crate::db::{
    catalog::{chunk::CatalogChunk, partition::Partition},
    lifecycle::{collect_rub, merge_schemas, write::write_chunk_to_object_store},
    DbChunk,
};
use data_types::{chunk_metadata::ChunkOrder, delete_predicate::DeletePredicate, job::Job};
use lifecycle::{LifecycleWriteGuard, LockableChunk, LockablePartition};
use observability_deps::tracing::info;
use persistence_windows::persistence_windows::FlushHandle;
use query::{compute_sort_key, exec::ExecutorType, frontend::reorg::ReorgPlanner, QueryChunkMeta};
use std::{
    collections::{BTreeSet, HashSet},
    future::Future,
    sync::Arc,
};
use time::Time;
use tracker::{TaskTracker, TrackedFuture, TrackedFutureExt};

/// Split and then persist the provided chunks
///
/// `flush_handle` describes both what to persist and also acts as a transaction
/// on the persistence windows
///
/// TODO: Replace low-level locks with transaction object
pub fn persist_chunks(
    partition: LifecycleWriteGuard<'_, Partition, LockableCatalogPartition>,
    chunks: Vec<LifecycleWriteGuard<'_, CatalogChunk, LockableCatalogChunk>>,
    flush_handle: FlushHandle,
) -> Result<(
    TaskTracker<Job>,
    TrackedFuture<impl Future<Output = Result<Option<Arc<DbChunk>>>> + Send>,
)> {
    let now = std::time::Instant::now(); // time persist duration.
    let db = Arc::clone(&partition.data().db);
    let addr = partition.addr().clone();
    let chunk_ids: Vec<_> = chunks.iter().map(|x| x.id()).collect();

    info!(%addr, ?chunk_ids, "splitting and persisting chunks");

    let max_persistable_timestamp = flush_handle.timestamp();
    let flush_timestamp = max_persistable_timestamp.timestamp_nanos();

    let (tracker, registration) = db.jobs.register(Job::PersistChunks {
        partition: partition.addr().clone(),
        chunks: chunk_ids.clone(),
    });

    // Mark and snapshot chunks, then drop locks
    let mut input_rows = 0;
    let mut time_of_first_write: Option<Time> = None;
    let mut time_of_last_write: Option<Time> = None;
    let mut query_chunks = vec![];
    let mut delete_predicates_before: HashSet<Arc<DeletePredicate>> = HashSet::new();
    let mut min_order = ChunkOrder::MAX;
    for mut chunk in chunks {
        // Sanity-check
        assert!(Arc::ptr_eq(&db, &chunk.data().db));
        assert_eq!(chunk.table_name().as_ref(), addr.table_name.as_ref());
        assert_eq!(chunk.key(), addr.partition_key.as_ref());

        input_rows += chunk.table_summary().total_count();

        let candidate_first = chunk.time_of_first_write();
        time_of_first_write = time_of_first_write
            .map(|prev_first| prev_first.min(candidate_first))
            .or(Some(candidate_first));

        let candidate_last = chunk.time_of_last_write();
        time_of_last_write = time_of_last_write
            .map(|prev_last| prev_last.max(candidate_last))
            .or(Some(candidate_last));

        delete_predicates_before.extend(chunk.delete_predicates().iter().cloned());

        min_order = min_order.min(chunk.order());

        chunk.set_writing_to_object_store(&registration)?;
        query_chunks.push(DbChunk::snapshot(&*chunk));
    }

    // drop partition lock guard
    let partition = partition.into_data().partition;

    let metric_registry = Arc::clone(&db.metric_registry);
    let ctx = db.exec.new_context(ExecutorType::Reorg);

    let fut = async move {
        if query_chunks.is_empty() {
            partition
                .write()
                .persistence_windows_mut()
                .unwrap()
                .flush(flush_handle);

            return Ok(None);
        }

        let time_of_first_write =
            time_of_first_write.expect("Should have had a first write somewhere");

        let time_of_last_write =
            time_of_last_write.expect("Should have had a last write somewhere");

        let key = compute_sort_key(query_chunks.iter().map(|x| x.summary()));
        let key_str = format!("\"{}\"", key); // for logging

        // build schema
        let schema = merge_schemas(&query_chunks);

        // Cannot move query_chunks as the sort key borrows the column names
        let (schema, plan) = ReorgPlanner::new().split_plan(
            schema,
            query_chunks.iter().map(Arc::clone),
            key,
            flush_timestamp,
        )?;

        let physical_plan = ctx.prepare_plan(&plan).await?;
        assert_eq!(
            physical_plan.output_partitioning().partition_count(),
            2,
            "Expected split plan to produce exactly 2 partitions"
        );

        let to_persist_stream = ctx
            .execute_stream_partitioned(Arc::clone(&physical_plan), 0)
            .await?;
        let remainder_stream = ctx.execute_stream_partitioned(physical_plan, 1).await?;

        let (to_persist, remainder) = futures::future::try_join(
            collect_rub(to_persist_stream, &addr, metric_registry.as_ref()),
            collect_rub(remainder_stream, &addr, metric_registry.as_ref()),
        )
        .await?;

        let persisted_rows = to_persist.as_ref().map(|p| p.rows()).unwrap_or(0);
        let remainder_rows = remainder.as_ref().map(|r| r.rows()).unwrap_or(0);

        let persist_fut = {
            let partition = LockableCatalogPartition::new(Arc::clone(&db), partition);
            let mut partition_write = partition.write();
            let mut delete_predicates_after: HashSet<Arc<DeletePredicate>> = HashSet::new();
            for id in &chunk_ids {
                let chunk = partition_write.force_drop_chunk(*id).expect(
                    "There was a lifecycle action attached to this chunk, who deleted it?!",
                );

                let chunk = chunk.read();
                for pred in chunk.delete_predicates() {
                    if !delete_predicates_before.contains(pred) {
                        delete_predicates_after.insert(Arc::clone(pred));
                    }
                }
            }

            let delete_predicates = {
                let mut tmp: Vec<_> = delete_predicates_after.into_iter().collect();
                tmp.sort();
                tmp
            };

            // Upsert remainder to catalog if any
            if let Some(remainder) = remainder {
                partition_write.create_rub_chunk(
                    remainder,
                    time_of_first_write,
                    time_of_last_write,
                    Arc::clone(&schema),
                    delete_predicates.clone(),
                    min_order,
                    None,
                );
            }

            let to_persist = match to_persist {
                Some(to_persist) => to_persist,
                None => {
                    info!(%addr, ?chunk_ids, "no rows to persist, no chunk created");
                    partition_write
                        .persistence_windows_mut()
                        .unwrap()
                        .flush(flush_handle);
                    return Ok(None);
                }
            };

            let (new_chunk_id, new_chunk) = partition_write.create_rub_chunk(
                to_persist,
                time_of_first_write,
                time_of_last_write,
                schema,
                delete_predicates,
                min_order,
                db.persisted_chunk_id_override.lock().as_ref().cloned(),
            );
            let to_persist = LockableCatalogChunk {
                db,
                chunk: Arc::clone(new_chunk),
                id: new_chunk_id,
                order: min_order,
            };
            let to_persist = to_persist.write();

            write_chunk_to_object_store(partition_write, to_persist, flush_handle)?.1
        };

        // Wait for write operation to complete
        let persisted_chunk = persist_fut.await??;

        let elapsed = now.elapsed();
        // input rows per second
        let throughput = (input_rows as u128 * 1_000_000_000) / elapsed.as_nanos();

        info!(input_chunks=query_chunks.len(),
              input_rows, persisted_rows, remainder_rows,
              sort_key=%key_str, compaction_took = ?elapsed,
              ?max_persistable_timestamp,
              rows_per_sec=?throughput,  "chunk(s) persisted");

        Ok(Some(persisted_chunk))
    };

    Ok((tracker, fut.track(registration)))
}

// Compact the provided object store chunks into a single object store chunk,
/// returning the newly created chunk
///
/// The function will error if
///    . No chunks are provided
///    . provided chunk(s) not belong to the provided partittion
///    . not all provided chunks are persisted
///    . the provided chunks are not contiguous
///
// Steps:
// 1 . The chunks will be scan to deduplicate and hard delete data if needed.
// 2 . The result will be written into a new persisted chunk.
// 3. If the given persisted chunks have RUBs, unload those RUBs.
// 4. Mark given chunks no longer needed to get dropped in the background later
pub(crate) fn compact_object_store_chunks(
    partition: LifecycleWriteGuard<'_, Partition, LockableCatalogPartition>,
    chunks: Vec<LifecycleWriteGuard<'_, CatalogChunk, LockableCatalogChunk>>,
    flush_handle: FlushHandle,
) -> Result<(
    TaskTracker<Job>,
    TrackedFuture<impl Future<Output = Result<Option<Arc<DbChunk>>>> + Send>,
)> {
    // no chunks provided
    if chunks.is_empty() {
        return EmptyChunks {}.fail();
    }

    // tracking compaction duration
    let now = std::time::Instant::now();

    let db = Arc::clone(&partition.data().db);
    let addr = partition.addr().clone();
    let chunk_ids: Vec<_> = chunks.iter().map(|x| x.id()).collect();
    info!(%addr, ?chunk_ids, "compacting object store chunks");

    let (tracker, registration) = db.jobs.register(Job::CompactObjectStoreChunks {
        partition: partition.addr().clone(),
        chunks: chunk_ids.clone(),
    });

    // Mark and snapshot chunks, then drop locks
    let mut input_rows = 0;
    let mut time_of_first_write: Option<Time> = None;
    let mut time_of_last_write: Option<Time> = None;
    let mut delete_predicates_before: HashSet<Arc<DeletePredicate>> = HashSet::new();
    let mut min_order = ChunkOrder::MAX;
    let mut chunk_orders = BTreeSet::new();
    let query_chunks = chunks
        .into_iter()
        .map(|mut chunk| {
            // Sanity-check
            assert!(Arc::ptr_eq(&db, &chunk.data().db));
            assert_eq!(chunk.table_name().as_ref(), addr.table_name.as_ref());

            // provided chunks not in the provided partition
            if chunk.key() != addr.partition_key.as_ref() {
                return ChunksNotInPartition {}.fail();
            }

            input_rows += chunk.table_summary().total_count();

            let candidate_first = chunk.time_of_first_write();
            time_of_first_write = time_of_first_write
                .map(|prev_first| prev_first.min(candidate_first))
                .or(Some(candidate_first));

            let candidate_last = chunk.time_of_last_write();
            time_of_last_write = time_of_last_write
                .map(|prev_last| prev_last.max(candidate_last))
                .or(Some(candidate_last));

            delete_predicates_before.extend(chunk.delete_predicates().iter().cloned());

            min_order = min_order.min(chunk.order());
            chunk_orders.insert(chunk.order());

            // Set chunk in the right action which is compacting object store
            // This function will also error out if the chunk is not yet persisted
            chunk.set_compacting_object_store(&registration)?;
            Ok(DbChunk::snapshot(&*chunk))
        })
        .collect::<Result<Vec<_>>>()?;

    // Verify if all the provided chunks are contiguous
    // TODO: ask Raphael if this should be done after dropping partition lock. It seems this check is better here
    //       to avoid a situation a newly persisted chunk added after dropping lock
    if !partition.contiguous_object_store_chunks(&chunk_orders) {
        return ChunksNotContiguous {}.fail();
    }

    // drop partition lock
    let partition = partition.into_data().partition;

    let time_of_first_write = time_of_first_write.expect("Should have had a first write somewhere");
    let time_of_last_write = time_of_last_write.expect("Should have had a last write somewhere");

    // Tracking metric
    let metric_registry = Arc::clone(&db.metric_registry);
    let ctx = db.exec.new_context(ExecutorType::Reorg);

    // Now let start compacting
    let fut = async move {
        let fut_now = std::time::Instant::now();

        // Compute the sorted output of the compacting result
        let key = compute_sort_key(query_chunks.iter().map(|x| x.summary()));
        let key_str = format!("\"{}\"", key); // for logging

        // Merge schema of the compacting chunks
        let schema = merge_schemas(&query_chunks);

        // Compacting query plan
        let (schema, plan) =
            ReorgPlanner::new().compact_plan(schema, query_chunks.iter().map(Arc::clone), key)?;
        let physical_plan = ctx.prepare_plan(&plan).await?;
        // run the plan
        let stream = ctx.execute_stream(physical_plan).await?;

        // create a read buffer chunk for persisting
        // todo: after the code works well, this will be improved to pass this RUB pass
        let persisting_chunk = collect_rub(stream, &addr, metric_registry.as_ref()).await?;

        // number of rows to be persisted to log when it is done
        let persisted_rows = persisting_chunk.as_ref().map(|p| p.rows()).unwrap_or(0);

        let persist_fut = {
            let partition = LockableCatalogPartition::new(Arc::clone(&db), partition);

            // drop compacted chunks
            let mut partition_write = partition.write();
            let mut delete_predicates_after = HashSet::new();
            for id in &chunk_ids {
                let chunk = partition_write.force_drop_chunk(*id).expect(
                    "There was a lifecycle action attached to this chunk, who deleted it?!",
                );

                // Keep the delete predicates newly added during the compacting process
                let chunk = chunk.read();
                for pred in chunk.delete_predicates() {
                    if !delete_predicates_before.contains(pred) {
                        delete_predicates_after.insert(Arc::clone(pred));
                    }
                }
            }

            let delete_predicates = {
                let mut tmp: Vec<_> = delete_predicates_after.into_iter().collect();
                tmp.sort();
                tmp
            };

            // nothing persist if all rows are hard deleted  while compacting
            let persisting_chunk = match persisting_chunk {
                Some(persisting_chunk) => persisting_chunk,
                None => {
                    info!(%addr, ?chunk_ids, "no rows to persist, no chunk created");
                    partition_write
                        .persistence_windows_mut()
                        .unwrap()
                        .flush(flush_handle);
                    return Ok(None);
                }
            };

            // Create a RUB chunk before persisting
            // This RUB will be unloaded as needed during the lifecycle's maybe_free_memory
            // todo: this step will be improved to avoid creating RUB if needed
            let (new_chunk_id, new_chunk) = partition_write.create_rub_chunk(
                persisting_chunk,
                time_of_first_write,
                time_of_last_write,
                schema,
                delete_predicates,
                min_order,
                db.persisted_chunk_id_override.lock().as_ref().cloned(),
            );
            let persisting_chunk = LockableCatalogChunk {
                db,
                chunk: Arc::clone(new_chunk),
                id: new_chunk_id,
                order: min_order,
            };

            // Now write the chunk to object store
            let persisting_chunk = persisting_chunk.write();
            write_chunk_to_object_store(partition_write, persisting_chunk, flush_handle)?.1
        };

        // Wait for write operation to complete
        let persisted_chunk = persist_fut.await??;

        // input rows per second
        let elapsed = now.elapsed();
        let throughput = (input_rows as u128 * 1_000_000_000) / elapsed.as_nanos();

        info!(input_chunks=chunk_ids.len(),
            %input_rows, %persisted_rows,
            sort_key=%key_str, compaction_took = ?elapsed, 
            fut_execution_duration= ?fut_now.elapsed(),
            rows_per_sec=?throughput,  "object store chunk(s) compacted");

        Ok(Some(persisted_chunk))
    };

    Ok((tracker, fut.track(registration)))
}

#[cfg(test)]
mod tests {
    use super::*;
    use crate::{
        db::{catalog::Catalog, load::load_or_create_preserved_catalog, test_helpers::write_lp},
        utils::TestDb,
        Db,
    };

    use data_types::{
        chunk_metadata::ChunkStorage,
        database_rules::LifecycleRules,
        delete_predicate::{DeleteExpr, Op, Scalar},
        server_id::ServerId,
        timestamp::TimestampRange,
    };
    use lifecycle::{LockableChunk, LockablePartition};
    use object_store::ObjectStore;
<<<<<<< HEAD
    use predicate::delete_expr::{DeleteExpr, Op, Scalar};
    use query::{QueryChunk, QueryDatabase};
=======
    use query::QueryDatabase;
>>>>>>> bc112448
    use std::{
        convert::TryFrom,
        num::{NonZeroU32, NonZeroU64},
        time::Duration,
    };
    use time::Time;

    async fn test_db() -> (Arc<Db>, Arc<time::MockProvider>) {
        let time_provider = Arc::new(time::MockProvider::new(Time::from_timestamp(3409, 45)));
        let test_db = TestDb::builder()
            .lifecycle_rules(LifecycleRules {
                late_arrive_window_seconds: NonZeroU32::new(1).unwrap(),
                // Disable lifecycle manager - TODO: Better way to do this, as this will still run the loop once
                worker_backoff_millis: NonZeroU64::new(u64::MAX).unwrap(),
                ..Default::default()
            })
            .time_provider(Arc::<time::MockProvider>::clone(&time_provider))
            .build()
            .await;

        (test_db.db, time_provider)
    }

    #[tokio::test]
    async fn test_flush_overlapping() {
        let (db, time) = test_db().await;
        write_lp(db.as_ref(), "cpu,tag1=cupcakes bar=1 10").await;

        let partition_keys = db.partition_keys().unwrap();
        assert_eq!(partition_keys.len(), 1);
        let db_partition = db.partition("cpu", &partition_keys[0]).unwrap();

        // Close window
        time.inc(Duration::from_secs(2));

        write_lp(db.as_ref(), "cpu,tag1=lagged bar=1 10").await;

        let partition = LockableCatalogPartition::new(Arc::clone(&db), Arc::clone(&db_partition));
        let partition = partition.read();

        let chunks = LockablePartition::chunks(&partition);
        let chunks = chunks.iter().map(|x| x.read());

        let mut partition = partition.upgrade();

        let handle = LockablePartition::prepare_persist(&mut partition, false)
            .unwrap()
            .0;

        assert_eq!(handle.timestamp(), Time::from_timestamp_nanos(10));
        let chunks: Vec<_> = chunks.map(|x| x.upgrade()).collect();

        persist_chunks(partition, chunks, handle)
            .unwrap()
            .1
            .await
            .unwrap()
            .unwrap();

        assert!(db_partition
            .read()
            .persistence_windows()
            .unwrap()
            .minimum_unpersisted_age()
            .is_none());
    }

    #[tokio::test]
    async fn test_persist_delete_all() {
        let (db, time) = test_db().await;

        let late_arrival = Duration::from_secs(1);

        time.inc(Duration::from_secs(32));
        write_lp(db.as_ref(), "cpu,tag1=cupcakes bar=1 10").await;

        time.inc(late_arrival);
        write_lp(db.as_ref(), "cpu,tag1=cupcakes bar=3 23").await;

        let partition_keys = db.partition_keys().unwrap();
        assert_eq!(partition_keys.len(), 1);
        let partition_key = partition_keys.into_iter().next().unwrap();
        let partition = db.partition("cpu", partition_key.as_str()).unwrap();

        // Delete first row
        let predicate = Arc::new(DeletePredicate {
            range: TimestampRange { start: 0, end: 20 },
            exprs: vec![],
        });

        db.delete("cpu", predicate).await.unwrap();

        // Try to persist first write but it has been deleted
        let maybe_chunk = db
            .persist_partition("cpu", partition_key.as_str(), false)
            .await
            .unwrap();

        assert!(maybe_chunk.is_none());

        let chunks: Vec<_> = partition.read().chunk_summaries().collect();
        assert_eq!(chunks.len(), 1);
        assert_eq!(chunks[0].storage, ChunkStorage::ReadBuffer);
        assert_eq!(chunks[0].row_count, 1);

        assert_eq!(
            partition
                .read()
                .persistence_windows()
                .unwrap()
                .minimum_unpersisted_timestamp()
                .unwrap(),
            Time::from_timestamp_nanos(23)
        );

        // Add a second set of writes one of which overlaps the above chunk
        time.inc(late_arrival * 10);
        write_lp(db.as_ref(), "cpu,tag1=foo bar=2 23").await;
        write_lp(db.as_ref(), "cpu,tag1=cupcakes bar=2 26").await;

        // Persist second write but not third
        let maybe_chunk = db
            .persist_partition("cpu", partition_key.as_str(), false)
            .await
            .unwrap();
        assert!(maybe_chunk.is_some());

        assert_eq!(
            partition
                .read()
                .persistence_windows()
                .unwrap()
                .minimum_unpersisted_timestamp()
                .unwrap(),
            // The persistence windows only know that all rows <= 23 have been persisted
            // They do not know that the remaining row has timestamp 26, only that
            // it is in the range 24..=26
            Time::from_timestamp_nanos(24)
        );

        let mut chunks: Vec<_> = partition.read().chunk_summaries().collect();
        chunks.sort_by_key(|c| c.storage);
        assert_eq!(chunks.len(), 2);
        assert_eq!(chunks[0].storage, ChunkStorage::ReadBuffer);
        assert_eq!(chunks[0].row_count, 1);
        assert_eq!(chunks[1].storage, ChunkStorage::ReadBufferAndObjectStore);
        assert_eq!(chunks[1].row_count, 2);

        // Delete everything
        let predicate = Arc::new(DeletePredicate {
            range: TimestampRange {
                start: 0,
                end: 1_000,
            },
            exprs: vec![],
        });

        db.delete("cpu", predicate).await.unwrap();

        // Try to persist third set of writes
        time.inc(late_arrival);
        let maybe_chunk = db
            .persist_partition("cpu", partition_key.as_str(), false)
            .await
            .unwrap();

        assert!(maybe_chunk.is_none());

        // The already persisted chunk should remain
        let chunks: Vec<_> = partition.read().chunk_summaries().collect();
        assert_eq!(chunks.len(), 1);
        assert_eq!(chunks[0].storage, ChunkStorage::ReadBufferAndObjectStore);
        assert_eq!(chunks[0].row_count, 2);

        assert!(partition.read().persistence_windows().unwrap().is_empty());
    }

    #[tokio::test]
    async fn persist_compacted_deletes() {
        let (db, time) = test_db().await;

        let late_arrival = Duration::from_secs(1);
        write_lp(db.as_ref(), "cpu,tag1=cupcakes bar=1 10").await;

        let partition_keys = db.partition_keys().unwrap();
        assert_eq!(partition_keys.len(), 1);
        let partition_key = partition_keys.into_iter().next().unwrap();

        let partition = db.partition("cpu", partition_key.as_str()).unwrap();

        // Cannot simply use empty predicate (#2687)
        let predicate = Arc::new(DeletePredicate {
            range: TimestampRange {
                start: 0,
                end: 1_000,
            },
            exprs: vec![],
        });

        // Delete everything
        db.delete("cpu", predicate).await.unwrap();

        // Compact deletes away
        let chunk = db
            .compact_partition("cpu", partition_key.as_str())
            .await
            .unwrap();

        assert!(chunk.is_none());

        // Persistence windows unaware rows have been deleted
        assert!(!partition.read().persistence_windows().unwrap().is_empty());

        time.inc(late_arrival);
        let maybe_chunk = db
            .persist_partition("cpu", partition_key.as_str(), false)
            .await
            .unwrap();

        assert!(maybe_chunk.is_none());
        assert!(partition.read().persistence_windows().unwrap().is_empty());
    }

    #[tokio::test]
    async fn test_delete_predicate_propagation() {
        // setup DB
        let object_store = Arc::new(ObjectStore::new_in_memory());
        let server_id = ServerId::try_from(1).unwrap();
        let db_name = "delete_predicate_propagation";
        let test_db = TestDb::builder()
            .object_store(Arc::clone(&object_store))
            .server_id(server_id)
            .db_name(db_name)
            .lifecycle_rules(LifecycleRules {
                // do not create checkpoints
                catalog_transactions_until_checkpoint: NonZeroU64::new(u64::MAX).unwrap(),
                late_arrive_window_seconds: NonZeroU32::new(1).unwrap(),
                // Disable lifecycle manager - TODO: Better way to do this, as this will still run the loop once
                worker_backoff_millis: NonZeroU64::new(u64::MAX).unwrap(),
                ..Default::default()
            })
            .build()
            .await;
        let db = test_db.db;

        // | foo | delete before persist | delete during persist |
        // | --- | --------------------- | --------------------- |
        // |   1 |                   yes |                    no |
        // |   2 |                   yes |                   yes |
        // |   3 |                    no |                   yes |
        // |   4 |                    no |                    no |
        write_lp(db.as_ref(), "cpu foo=1 10").await;
        write_lp(db.as_ref(), "cpu foo=2 20").await;
        write_lp(db.as_ref(), "cpu foo=3 20").await;
        write_lp(db.as_ref(), "cpu foo=4 20").await;

        let range = TimestampRange {
            start: 0,
            end: 1_000,
        };
        let pred1 = Arc::new(DeletePredicate {
            range,
            exprs: vec![DeleteExpr::new("foo".to_string(), Op::Eq, Scalar::I64(1))],
        });
        let pred2 = Arc::new(DeletePredicate {
            range,
            exprs: vec![DeleteExpr::new("foo".to_string(), Op::Eq, Scalar::I64(2))],
        });
        let pred3 = Arc::new(DeletePredicate {
            range,
            exprs: vec![DeleteExpr::new("foo".to_string(), Op::Eq, Scalar::I64(3))],
        });
        db.delete("cpu", Arc::clone(&pred1)).await.unwrap();
        db.delete("cpu", Arc::clone(&pred2)).await.unwrap();

        // start persistence job (but don't poll the future yet)
        let partition_keys = db.partition_keys().unwrap();
        assert_eq!(partition_keys.len(), 1);
        let db_partition = db.partition("cpu", &partition_keys[0]).unwrap();

        // Wait for the persistence window to be closed
        let partition = LockableCatalogPartition::new(Arc::clone(&db), Arc::clone(&db_partition));
        let partition = partition.read();

        let chunks = LockablePartition::chunks(&partition);
        let chunks = chunks.iter().map(|x| x.read());

        let mut partition = partition.upgrade();

        let handle = LockablePartition::prepare_persist(&mut partition, true)
            .unwrap()
            .0;

        assert_eq!(handle.timestamp(), Time::from_timestamp_nanos(20));
        let chunks: Vec<_> = chunks.map(|x| x.upgrade()).collect();

        let (_, fut) = persist_chunks(partition, chunks, handle).unwrap();

        // add more delete predicates
        db.delete("cpu", Arc::clone(&pred2)).await.unwrap();
        db.delete("cpu", Arc::clone(&pred3)).await.unwrap();

        // finish future
        tokio::spawn(fut).await.unwrap().unwrap().unwrap();

        // check in-mem delete predicates
        let check_closure = |catalog: &Catalog| {
            let chunks = catalog.chunks();
            assert_eq!(chunks.len(), 1);
            let chunk = &chunks[0];
            let chunk = chunk.read();
            let actual = chunk.delete_predicates();
            let expected = vec![Arc::clone(&pred3)];
            assert_eq!(actual, &expected);
        };
        check_closure(&db.catalog);

        // check object store delete predicates
        let metric_registry = Arc::new(metric::Registry::new());
        let (_preserved_catalog, catalog, _replay_plan) = load_or_create_preserved_catalog(
            db_name,
            Arc::clone(&db.iox_object_store),
            metric_registry,
            Arc::clone(&db.time_provider),
            false,
            false,
        )
        .await
        .unwrap();
        check_closure(&catalog);
    }

    #[tokio::test]
    async fn test_compact_os_negative() {
        // Tests that nothing will get compacted

        test_helpers::maybe_start_logging();

        let (db, time) = test_db().await;
        let late_arrival = Duration::from_secs(1);
        write_lp(db.as_ref(), "cpu,tag1=cupcakes bar=1 10").await;
        // todo: ask Marco why we need this time.inc function? it closes what?
        time.inc(late_arrival);

        let partition_keys = db.partition_keys().unwrap();
        assert_eq!(partition_keys.len(), 1);
        let db_partition = db.partition("cpu", &partition_keys[0]).unwrap();

        // Test 1: no chunks provided
        let partition = LockableCatalogPartition::new(Arc::clone(&db), Arc::clone(&db_partition));
        let mut partition = partition.read().upgrade();
        let handle = LockablePartition::prepare_persist(&mut partition, false)
            .unwrap()
            .0;
        let compact_no_chunks = compact_object_store_chunks(partition, vec![], handle);
        assert!(compact_no_chunks.is_err());

        // test 2: persisted non persisted chunks
        let partition = LockableCatalogPartition::new(Arc::clone(&db), Arc::clone(&db_partition));
        let partition = partition.read();
        let chunks = LockablePartition::chunks(&partition);
        assert_eq!(chunks.len(), 1);
        let mut partition = partition.upgrade();
        let handle = LockablePartition::prepare_persist(&mut partition, false)
            .unwrap()
            .0;
        let chunk = chunks[0].read();
        let compact_non_persisted_chunks =
            compact_object_store_chunks(partition, vec![chunk.upgrade()], handle);
        assert!(compact_non_persisted_chunks.is_err());

        // test 3: persisted non-contiguous chunks
        // persist chunk 1
        db.persist_partition("cpu", partition_keys[0].as_str(), true)
            .await
            .unwrap()
            .unwrap()
            .id();
        //
        // persist chunk 2
        write_lp(db.as_ref(), "cpu,tag1=chunk2,tag2=a bar=2 10").await;
        db.persist_partition("cpu", partition_keys[0].as_str(), true)
            .await
            .unwrap()
            .unwrap()
            .id();
        //
        // persist chunk 3
        write_lp(db.as_ref(), "cpu,tag1=chunk3,tag2=a bar=2 30").await;
        db.persist_partition("cpu", partition_keys[0].as_str(), true)
            .await
            .unwrap()
            .unwrap()
            .id();
        //
        // Add a MUB
        write_lp(db.as_ref(), "cpu,tag1=chunk4,tag2=a bar=2 40").await;
        // todo: Need to ask Marco why there is no handle created here
        time.inc(Duration::from_secs(40));
        //
        // let compact 2 non contiguous chunk 1 and chunk 3
        let partition = LockableCatalogPartition::new(Arc::clone(&db), Arc::clone(&db_partition));
        let partition = partition.read();
        let chunks = LockablePartition::chunks(&partition);
        assert_eq!(chunks.len(), 4);
        let mut partition = partition.upgrade();
        let handle = LockablePartition::prepare_persist(&mut partition, false)
            .unwrap()
            .0;
        let chunk1 = chunks[0].read();
        let chunk3 = chunks[2].read();
        let compact_non_persisted_chunks = compact_object_store_chunks(
            partition,
            vec![chunk1.upgrade(), chunk3.upgrade()],
            handle,
        );
        assert!(compact_non_persisted_chunks.is_err());
    }

    #[tokio::test]
    async fn test_compact_os_chunk_1_2() {
        test_helpers::maybe_start_logging();

        let (db, time) = test_db().await;
        write_lp(db.as_ref(), "cpu,tag1=cupcakes bar=1 10").await;
        let partition_keys = db.partition_keys().unwrap();
        assert_eq!(partition_keys.len(), 1);
        let db_partition = db.partition("cpu", &partition_keys[0]).unwrap();

        // persist chunk 1
        let chunk_id_1 = db
            .persist_partition("cpu", partition_keys[0].as_str(), true)
            .await
            .unwrap()
            .unwrap()
            .id();

        // persist chunk 2
        write_lp(db.as_ref(), "cpu,tag1=cookies bar=2 20").await;
        let chunk_id_2 = db
            .persist_partition("cpu", partition_keys[0].as_str(), true)
            .await
            .unwrap()
            .unwrap()
            .id();

        // persist chunk 3
        write_lp(db.as_ref(), "cpu,tag1=cookies bar=2 20").await;
        let chunk_id_3 = db
            .persist_partition("cpu", partition_keys[0].as_str(), true)
            .await
            .unwrap()
            .unwrap()
            .id();

        // drop RUBs but keep the OSs
        db.unload_read_buffer("cpu", partition_keys[0].as_str(), chunk_id_1)
            .unwrap();
        db.unload_read_buffer("cpu", partition_keys[0].as_str(), chunk_id_2)
            .unwrap();
        db.unload_read_buffer("cpu", partition_keys[0].as_str(), chunk_id_3)
            .unwrap();

        // Add MUB
        write_lp(db.as_ref(), "cpu,tag1=brownies bar=2 30").await;
        time.inc(Duration::from_secs(40));

        // Verify results before OS compacting
        let partition = LockableCatalogPartition::new(Arc::clone(&db), Arc::clone(&db_partition));
        let partition = partition.read();
        let chunks = LockablePartition::chunks(&partition);
        assert_eq!(chunks.len(), 4);
        // ensure all RUBs are unloaded
        let mut summary_chunks: Vec<_> = partition.chunk_summaries().collect();
        assert_eq!(summary_chunks.len(), 4);
        summary_chunks.sort_by_key(|c| c.storage);
        assert_eq!(summary_chunks[0].storage, ChunkStorage::OpenMutableBuffer);
        assert_eq!(summary_chunks[0].row_count, 1);
        assert_eq!(summary_chunks[1].storage, ChunkStorage::ObjectStoreOnly);
        assert_eq!(summary_chunks[1].row_count, 1);
        assert_eq!(summary_chunks[2].storage, ChunkStorage::ObjectStoreOnly);
        assert_eq!(summary_chunks[2].row_count, 1);
        assert_eq!(summary_chunks[3].storage, ChunkStorage::ObjectStoreOnly);
        assert_eq!(summary_chunks[3].row_count, 1);

        // let compact OS chunks 1 and 2
        let mut partition = partition.upgrade();
        let handle = LockablePartition::prepare_persist(&mut partition, false)
            .unwrap()
            .0;
        let chunk1 = chunks[0].read();
        let chunk2 = chunks[1].read();
        compact_object_store_chunks(partition, vec![chunk1.upgrade(), chunk2.upgrade()], handle)
            .unwrap()
            .1
            .await
            .unwrap()
            .unwrap();

        // verify results
        let partition = db.partition("cpu", partition_keys[0].as_str()).unwrap();
        let mut summary_chunks: Vec<_> = partition.read().chunk_summaries().collect();
        summary_chunks.sort_by_key(|c| c.storage);
        assert_eq!(summary_chunks.len(), 3);
        // MUB
        assert_eq!(summary_chunks[0].storage, ChunkStorage::OpenMutableBuffer);
        assert_eq!(summary_chunks[0].row_count, 1);
        // the result of compacting 2 persisted chunks
        assert_eq!(
            summary_chunks[1].storage,
            ChunkStorage::ReadBufferAndObjectStore
        );
        assert_eq!(summary_chunks[1].row_count, 2);
        // OS (chunk_id_3 above) but not compacted in compacting_os
        assert_eq!(summary_chunks[2].storage, ChunkStorage::ObjectStoreOnly);
        assert_eq!(summary_chunks[2].row_count, 1);
    }

    #[tokio::test]
    async fn test_compact_os_for_hard_delete() {
        test_helpers::maybe_start_logging();

        let (db, time) = test_db().await;
        write_lp(db.as_ref(), "cpu,tag1=cupcakes bar=1 10").await;
        write_lp(db.as_ref(), "cpu,tag1=cookies bar=2 10").await; // delete
        let partition_keys = db.partition_keys().unwrap();
        assert_eq!(partition_keys.len(), 1);
        let db_partition = db.partition("cpu", &partition_keys[0]).unwrap();

        // persist chunk 1
        let _chunk_id_1 = db
            .persist_partition("cpu", partition_keys[0].as_str(), true)
            .await
            .unwrap()
            .unwrap()
            .id();

        // persist chunk 2
        write_lp(db.as_ref(), "cpu,tag1=cookies bar=2 20").await; // delete
        write_lp(db.as_ref(), "cpu,tag1=cookies bar=3 30").await; // duplicate & delete
        write_lp(db.as_ref(), "cpu,tag1=cupcakes bar=2 20").await;
        let chunk_id_2 = db
            .persist_partition("cpu", partition_keys[0].as_str(), true)
            .await
            .unwrap()
            .unwrap()
            .id();

        // persist chunk 3
        write_lp(db.as_ref(), "cpu,tag1=cookies bar=2 20").await; // delete
        let _chunk_id_3 = db
            .persist_partition("cpu", partition_keys[0].as_str(), true)
            .await
            .unwrap()
            .unwrap()
            .id();

        // drop chunk_id_2 RUB and keep the other 2
        db.unload_read_buffer("cpu", partition_keys[0].as_str(), chunk_id_2)
            .unwrap();

        // Delete all cookies
        let predicate = Arc::new(DeletePredicate {
            range: TimestampRange { start: 0, end: 30 },
            exprs: vec![DeleteExpr::new(
                "tag1".to_string(),
                predicate::delete_expr::Op::Eq,
                predicate::delete_expr::Scalar::String("cookies".to_string()),
            )],
        });
        db.delete("cpu", predicate).await.unwrap();

        // Add a MUB
        write_lp(db.as_ref(), "cpu,tag1=brownies bar=2 30").await;
        time.inc(Duration::from_secs(40));

        // Verify results before OS compacting
        let partition = LockableCatalogPartition::new(Arc::clone(&db), Arc::clone(&db_partition));
        let partition = partition.read();
        let chunks = LockablePartition::chunks(&partition);
        assert_eq!(chunks.len(), 4);
        // ensure all RUBs are unloaded
        let mut summary_chunks: Vec<_> = partition.chunk_summaries().collect();
        assert_eq!(summary_chunks.len(), 4);
        summary_chunks.sort_by_key(|c| c.storage);
        // MUB
        assert_eq!(summary_chunks[0].storage, ChunkStorage::OpenMutableBuffer);
        assert_eq!(summary_chunks[0].row_count, 1);
        // RUB_and_OS chunk_id_1
        assert_eq!(
            summary_chunks[1].storage,
            ChunkStorage::ReadBufferAndObjectStore
        );
        assert_eq!(summary_chunks[1].row_count, 2);
        // RUB_and_OS chunk_id_3
        assert_eq!(
            summary_chunks[2].storage,
            ChunkStorage::ReadBufferAndObjectStore
        );
        assert_eq!(summary_chunks[2].row_count, 1);
        // OS chunk_id_2
        assert_eq!(summary_chunks[3].storage, ChunkStorage::ObjectStoreOnly);
        assert_eq!(summary_chunks[3].row_count, 3);

        // let compact chunks 1, 2 and 3
        let mut partition = partition.upgrade();
        let handle = LockablePartition::prepare_persist(&mut partition, false)
            .unwrap()
            .0;
        let chunk1 = chunks[0].read();
        let chunk2 = chunks[1].read();
        let chunk3 = chunks[2].read();
        compact_object_store_chunks(
            partition,
            vec![chunk1.upgrade(), chunk2.upgrade(), chunk3.upgrade()],
            handle,
        )
        .unwrap()
        .1
        .await
        .unwrap()
        .unwrap();

        // verify results
        let partition = db.partition("cpu", partition_keys[0].as_str()).unwrap();
        let mut summary_chunks: Vec<_> = partition.read().chunk_summaries().collect();
        summary_chunks.sort_by_key(|c| c.storage);
        assert_eq!(summary_chunks.len(), 2);
        // MUB
        assert_eq!(summary_chunks[0].storage, ChunkStorage::OpenMutableBuffer);
        assert_eq!(summary_chunks[0].row_count, 1);
        // the result of compacting 2 persisted chunks
        assert_eq!(
            summary_chunks[1].storage,
            ChunkStorage::ReadBufferAndObjectStore
        );
        // 2 rows left because 4 duplicated & deleted rows have been removed
        assert_eq!(summary_chunks[1].row_count, 2);
    }
}<|MERGE_RESOLUTION|>--- conflicted
+++ resolved
@@ -454,12 +454,7 @@
     };
     use lifecycle::{LockableChunk, LockablePartition};
     use object_store::ObjectStore;
-<<<<<<< HEAD
-    use predicate::delete_expr::{DeleteExpr, Op, Scalar};
     use query::{QueryChunk, QueryDatabase};
-=======
-    use query::QueryDatabase;
->>>>>>> bc112448
     use std::{
         convert::TryFrom,
         num::{NonZeroU32, NonZeroU64},
@@ -1026,8 +1021,8 @@
             range: TimestampRange { start: 0, end: 30 },
             exprs: vec![DeleteExpr::new(
                 "tag1".to_string(),
-                predicate::delete_expr::Op::Eq,
-                predicate::delete_expr::Scalar::String("cookies".to_string()),
+                data_types::delete_predicate::Op::Eq,
+                data_types::delete_predicate::Scalar::String("cookies".to_string()),
             )],
         });
         db.delete("cpu", predicate).await.unwrap();
